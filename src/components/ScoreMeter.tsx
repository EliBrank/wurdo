--- conflicted
+++ resolved
@@ -3,19 +3,8 @@
 import { useGameContext } from "@/context";
 
 export default function ScoreMeter() {
-<<<<<<< HEAD
-  const { wordScore, totalScore, setTotalScore } = useGameContext();
-  if (totalScore === undefined) return 0;
-  if (wordScore === undefined) return 0;
-  if (!setTotalScore) return;
-
-  setTotalScore(Math.round(totalScore + wordScore));
-=======
-  const { wordScore, totalScore, setTotalScore, turns, setTurns } =
-    useGameContext();
-  if (wordScore === undefined) return null;
-  if (totalScore === undefined) return null;
->>>>>>> 0bdb5ba5
+  const { turns } = useGameContext();
+  if (turns === undefined) return null;
 
   const percentage = (turns / 10) * 100;
 
@@ -23,15 +12,9 @@
     <div className="w-full">
       <div className="w-full bg-(--navy-main) rounded h-3 flex items-center">
         <div
-<<<<<<< HEAD
-          className="bg-white h-1.5 transition-all ml-1 duration-300"
-          style={{ width: `${Math.min()}%` }}
-        />
-=======
           className="bg-white h-1.5 transition-all mx-1 duration-800"
-          style={{ width: `${Math.min(percentage)}%` }}
+          style={{ width: `${Math.min(percentage, 100)}%` }}
         ></div>
->>>>>>> 0bdb5ba5
       </div>
       <div className="text-sm mt-1 text-center text-black"></div>
     </div>
