--- conflicted
+++ resolved
@@ -3,28 +3,23 @@
 import { useGameContext } from "@/context";
 
 export default function ScoreMeter() {
-<<<<<<< HEAD
-  const { turns } = useGameContext();
-  if (turns === undefined) return null;
-=======
   const { wordScore, totalScore, setTotalScore, turns, setTurns } =
     useGameContext();
   if (wordScore === undefined) return null;
   if (totalScore === undefined) return null;
   if (!turns) return 10;
->>>>>>> 967fc6cc
 
   const percentage = (turns / 10) * 100;
 
   return (
-    <div className="w-full">
-      <div className="w-full bg-(--navy-main) rounded h-3 flex items-center">
+    <div className="flex flex-col items-center space-y-2">
+      <div className="text-sm text-gray-600">Turns Remaining</div>
+      <div className="w-32 h-4 bg-gray-200 rounded-full overflow-hidden">
         <div
           className="bg-white h-1.5 transition-all mx-1 duration-800"
-          style={{ width: `${Math.min(percentage, 100)}%` }}
+          style={{ width: `${Math.min(percentage)}%` }}
         ></div>
       </div>
-      <div className="text-sm mt-1 text-center text-black"></div>
     </div>
   );
 }