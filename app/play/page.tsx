--- conflicted
+++ resolved
@@ -2,12 +2,8 @@
 import Navbar from "@/src/components/Navbar";
 import { GameArea } from "@/src/components/GameArea";
 import ScoreArea from "@/src/components/ScoreArea";
-<<<<<<< HEAD
-=======
 import { getStatus } from "@/lib/gsActions";
 import Modal from "@/src/components/Modal";
-// import Link from "next/link";
->>>>>>> 0bdb5ba5
 
 export default async function PlayPage() {
   return (
