"use client";

import {
  createContext,
  SetStateAction,
  use,
  useContext,
  useState,
} from "react";

interface GameContext {
  currentScore?: number;
  setCurrentScore?: React.Dispatch<SetStateAction<number>>;
  wordScore?: number;
  setWordScore?: React.Dispatch<SetStateAction<number>>;
  totalScore?: number;
  setTotalScore?: React.Dispatch<SetStateAction<number>>;
  startWord?: string;
  setStartWord?: React.Dispatch<SetStateAction<string>>;
}

export const GameContext = createContext<GameContext>({});

export function GameContextWrapper({
  children,
}: {
  children: React.ReactNode;
}) {
<<<<<<< HEAD
  const [currentScore, setCurrentScore] = useState(0);
=======
  const [wordHistory, setWordHistory] = useState([]);
  const [wordScore, setWordScore] = useState(0);
>>>>>>> 0bdb5ba5
  const [totalScore, setTotalScore] = useState(0);
  const [wordScore, setWordScore] = useState(0);
  const [startWord, setStartWord] = useState("free");
  const [gameOver, setGameOver] = useState(false);
  const [turns, setTurns] = useState(10);

  return (
    <GameContext.Provider
      value={{
<<<<<<< HEAD
        currentScore,
        setCurrentScore,
=======
        wordHistory,
        setWordHistory,
>>>>>>> 0bdb5ba5
        wordScore,
        setWordScore,
        totalScore,
        setTotalScore,
        startWord,
        setStartWord,
        gameOver,
        setGameOver,
        turns,
        setTurns,
      }}
    >
      {children}
    </GameContext.Provider>
  );
}

export function useGameContext() {
  return useContext(GameContext);
}<|MERGE_RESOLUTION|>--- conflicted
+++ resolved
@@ -9,14 +9,18 @@
 } from "react";
 
 interface GameContext {
-  currentScore?: number;
-  setCurrentScore?: React.Dispatch<SetStateAction<number>>;
   wordScore?: number;
   setWordScore?: React.Dispatch<SetStateAction<number>>;
   totalScore?: number;
   setTotalScore?: React.Dispatch<SetStateAction<number>>;
   startWord?: string;
   setStartWord?: React.Dispatch<SetStateAction<string>>;
+  wordHistory?: string[];
+  setWordHistory?: React.Dispatch<SetStateAction<string[]>>;
+  gameOver?: boolean;
+  setGameOver?: React.Dispatch<SetStateAction<boolean>>;
+  turns?: number;
+  setTurns?: React.Dispatch<SetStateAction<number>>;
 }
 
 export const GameContext = createContext<GameContext>({});
@@ -26,12 +30,7 @@
 }: {
   children: React.ReactNode;
 }) {
-<<<<<<< HEAD
-  const [currentScore, setCurrentScore] = useState(0);
-=======
-  const [wordHistory, setWordHistory] = useState([]);
-  const [wordScore, setWordScore] = useState(0);
->>>>>>> 0bdb5ba5
+  const [wordHistory, setWordHistory] = useState<string[]>([]);
   const [totalScore, setTotalScore] = useState(0);
   const [wordScore, setWordScore] = useState(0);
   const [startWord, setStartWord] = useState("free");
@@ -41,13 +40,8 @@
   return (
     <GameContext.Provider
       value={{
-<<<<<<< HEAD
-        currentScore,
-        setCurrentScore,
-=======
         wordHistory,
         setWordHistory,
->>>>>>> 0bdb5ba5
         wordScore,
         setWordScore,
         totalScore,
