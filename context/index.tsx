"use client";

import {
  createContext,
  SetStateAction,
  use,
  useContext,
  useState,
} from "react";

interface GameContext {
<<<<<<< HEAD
  wordHistory: string[];
  setWordHistory: React.Dispatch<SetStateAction<string[]>>;
  wordScore?: number;
  setWordScore?: React.Dispatch<SetStateAction<number>>;
  totalScore?: number;
  setTotalScore?: React.Dispatch<SetStateAction<number>>;
=======
  currentScore?: number;
  setCurrentScore?: React.Dispatch<SetStateAction<number>>;
  wordHistory?: string[];
  setWordHistory?: React.Dispatch<SetStateAction<string[]>>;
  totalScore?: number;
  setTotalScore?: React.Dispatch<SetStateAction<number>>;
  gameOver?: boolean;
  setGameOver?: React.Dispatch<SetStateAction<boolean>>;
  turns?: number;
  setTurns?: React.Dispatch<SetStateAction<number>>;
  wordScore?: number;
  setWordScore?: React.Dispatch<SetStateAction<number>>;
>>>>>>> 967fc6cc
  startWord?: string;
  setStartWord?: React.Dispatch<SetStateAction<string>>;
  gameOver: boolean;
  setGameOver: React.Dispatch<SetStateAction<boolean>>;
  turns: number;
  setTurns: React.Dispatch<SetStateAction<number>>;
}

export const GameContext = createContext<GameContext>({
  wordHistory: [],
  setWordHistory: () => {},
  turns: 0,
  setTurns: () => {},
  gameOver: false,
  setGameOver: () => {},
});

export function GameContextWrapper({
  children,
}: {
  children: React.ReactNode;
}) {
<<<<<<< HEAD
  const [wordHistory, setWordHistory] = useState<string[]>([]);
  const [totalScore, setTotalScore] = useState(0);
  const [wordScore, setWordScore] = useState(0);
  const [startWord, setStartWord] = useState("free");
=======
  const [wordScore, setWordScore] = useState(0);
  const [totalScore, setTotalScore] = useState(0);
  const [startWord, setStartWord] = useState("hello");
  const [wordHistory, setWordHistory] = useState([startWord]);
>>>>>>> 967fc6cc
  const [gameOver, setGameOver] = useState(false);
  const [turns, setTurns] = useState(10);

  return (
    <GameContext.Provider
      value={{
        wordHistory,
        setWordHistory,
        wordScore,
        setWordScore,
        totalScore,
        setTotalScore,
        startWord,
        setStartWord,
        gameOver,
        setGameOver,
        turns,
        setTurns,
      }}
    >
      {children}
    </GameContext.Provider>
  );
}

export function useGameContext() {
  return useContext(GameContext);
}<|MERGE_RESOLUTION|>--- conflicted
+++ resolved
@@ -1,22 +1,8 @@
 "use client";
 
-import {
-  createContext,
-  SetStateAction,
-  use,
-  useContext,
-  useState,
-} from "react";
+import { createContext, SetStateAction, useContext, useState } from "react";
 
 interface GameContext {
-<<<<<<< HEAD
-  wordHistory: string[];
-  setWordHistory: React.Dispatch<SetStateAction<string[]>>;
-  wordScore?: number;
-  setWordScore?: React.Dispatch<SetStateAction<number>>;
-  totalScore?: number;
-  setTotalScore?: React.Dispatch<SetStateAction<number>>;
-=======
   currentScore?: number;
   setCurrentScore?: React.Dispatch<SetStateAction<number>>;
   wordHistory?: string[];
@@ -29,40 +15,21 @@
   setTurns?: React.Dispatch<SetStateAction<number>>;
   wordScore?: number;
   setWordScore?: React.Dispatch<SetStateAction<number>>;
->>>>>>> 967fc6cc
   startWord?: string;
   setStartWord?: React.Dispatch<SetStateAction<string>>;
-  gameOver: boolean;
-  setGameOver: React.Dispatch<SetStateAction<boolean>>;
-  turns: number;
-  setTurns: React.Dispatch<SetStateAction<number>>;
 }
 
-export const GameContext = createContext<GameContext>({
-  wordHistory: [],
-  setWordHistory: () => {},
-  turns: 0,
-  setTurns: () => {},
-  gameOver: false,
-  setGameOver: () => {},
-});
+export const GameContext = createContext<GameContext>({});
 
 export function GameContextWrapper({
   children,
 }: {
   children: React.ReactNode;
 }) {
-<<<<<<< HEAD
-  const [wordHistory, setWordHistory] = useState<string[]>([]);
-  const [totalScore, setTotalScore] = useState(0);
-  const [wordScore, setWordScore] = useState(0);
-  const [startWord, setStartWord] = useState("free");
-=======
   const [wordScore, setWordScore] = useState(0);
   const [totalScore, setTotalScore] = useState(0);
   const [startWord, setStartWord] = useState("hello");
   const [wordHistory, setWordHistory] = useState([startWord]);
->>>>>>> 967fc6cc
   const [gameOver, setGameOver] = useState(false);
   const [turns, setTurns] = useState(10);
 
