--- conflicted
+++ resolved
@@ -9,30 +9,18 @@
 } from "react";
 
 interface GameContext {
-<<<<<<< HEAD
   wordHistory: string[];
   setWordHistory: React.Dispatch<SetStateAction<string[]>>;
-=======
->>>>>>> b48b917a
   wordScore?: number;
   setWordScore?: React.Dispatch<SetStateAction<number>>;
   totalScore?: number;
   setTotalScore?: React.Dispatch<SetStateAction<number>>;
   startWord?: string;
   setStartWord?: React.Dispatch<SetStateAction<string>>;
-<<<<<<< HEAD
   gameOver: boolean;
   setGameOver: React.Dispatch<SetStateAction<boolean>>;
   turns: number;
   setTurns: React.Dispatch<SetStateAction<number>>;
-=======
-  wordHistory?: string[];
-  setWordHistory?: React.Dispatch<SetStateAction<string[]>>;
-  gameOver?: boolean;
-  setGameOver?: React.Dispatch<SetStateAction<boolean>>;
-  turns?: number;
-  setTurns?: React.Dispatch<SetStateAction<number>>;
->>>>>>> b48b917a
 }
 
 export const GameContext = createContext<GameContext>({
@@ -50,10 +38,6 @@
   children: React.ReactNode;
 }) {
   const [wordHistory, setWordHistory] = useState<string[]>([]);
-<<<<<<< HEAD
-  const [wordScore, setWordScore] = useState(0);
-=======
->>>>>>> b48b917a
   const [totalScore, setTotalScore] = useState(0);
   const [wordScore, setWordScore] = useState(0);
   const [startWord, setStartWord] = useState("free");
