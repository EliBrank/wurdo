--- conflicted
+++ resolved
@@ -1,6 +1,5 @@
 "use server";
 
-<<<<<<< HEAD
 import { redis } from "@/lib/redis";
 import { toARPABET } from "phonemize";
 import {
@@ -16,22 +15,13 @@
     return null;
   }
 
-=======
-import { redis } from "@/lib/redis"; 
-import { toARPABET } from "phonemize";
-import { FullWordData, PartialUpdateData, BatchWordUpdate, WordScore } from "./definitions"; 
-
-
-export async function getWordData(word: string): Promise<FullWordData | null> {
-  if (!word) {
-    console.warn("getWordData called with empty word.");
-    return null;
-  }
->>>>>>> ef28943a
   try {
     const result = await redis.json.get(`word:${word.toLowerCase()}`, "$");
     return (result as FullWordData) || null;
-  } catch (err) {
+    const result = await redis.json.get(`word:${word.toLowerCase()}`, "$");
+    return (result as FullWordData) || null;
+  } catch (err) {
+    console.error(`Failed to get word data for "${word}":`, err);
     console.error(`Failed to get word data for "${word}":`, err);
     return null;
   }
@@ -45,13 +35,9 @@
  * @param {string} [initialPronunciation] - Optional initial pronunciation.
  * @returns {Promise<boolean>} True if successful, false otherwise.
  */
-<<<<<<< HEAD
 export async function createWordEntry(
   word: string,
 ): Promise<boolean> {
-=======
-export async function createWordEntry(word: string, initialPronunciation?: string): Promise<boolean> {
->>>>>>> ef28943a
   if (!word) {
     console.warn("createWordEntry called with empty word.");
     return false;
@@ -61,26 +47,16 @@
   const existingData = await getWordData(word);
   if (existingData) {
     console.log(`Word "${word}" already exists. Skipping creation.`);
-<<<<<<< HEAD
-    return false;
-=======
-    return false; 
->>>>>>> ef28943a
+    return false;
   }
 
   const pronunciation = toARPABET(word);
 
   const initialData: FullWordData = {
     pronunciation: pronunciation,
-<<<<<<< HEAD
     olo: {},
     ana: {},
     rhy: {},
-=======
-    olo: {},     
-    ana: {}, 
-    rhy: {},    
->>>>>>> ef28943a
   };
 
   try {
@@ -102,7 +78,6 @@
  * @param {WordUpdateData} partialData - The partial data to update with.
  * @returns {Promise<boolean>} True if successful, false otherwise.
  */
-<<<<<<< HEAD
 export async function updateWordData(
   word: string,
   partialData: PartialUpdateData
@@ -115,11 +90,6 @@
     console.warn(
       "Invalid input for updateWordData: word or partialData missing/empty."
     );
-=======
-export async function updateWordData(word: string, partialData: PartialUpdateData): Promise<boolean> {
-  if (!word || typeof partialData !== "object" || Object.keys(partialData).length === 0) {
-    console.warn("Invalid input for updateWordData: word or partialData missing/empty.");
->>>>>>> ef28943a
     return false;
   }
 
@@ -129,28 +99,19 @@
   // If the word doesn't exist, we can optionally create it here,
   // or return false and expect createWordEntry to be called first.
   if (!existingData) {
-<<<<<<< HEAD
     console.warn(
       `Word "${word}" does not exist. Cannot update. Consider calling createWordEntry first.`
     );
     return createWordEntry(word, partialData.pronunciation);
-=======
-    console.warn(`Word "${word}" does not exist. Cannot update. Consider calling createWordEntry first.`);
-  return createWordEntry(word, partialData.pronunciation);
->>>>>>> ef28943a
   }
 
   try {
     if (partialData.pronunciation !== undefined) {
-<<<<<<< HEAD
       await redis.json.set(
         key,
         "$.pronunciation",
         JSON.stringify(partialData.pronunciation)
       );
-=======
-      await redis.json.set(key, '$.pronunciation', JSON.stringify(partialData.pronunciation));
->>>>>>> ef28943a
       console.log(`Updated pronunciation for "${word}".`);
     }
 
@@ -158,7 +119,6 @@
     // Iterate over the object fields (olo, anagram, rhyme) that you want to merge.
     // JSON.MERGE at a specific path will add new key-value pairs or update existing ones,
     // leaving other key-value pairs at that path untouched.
-<<<<<<< HEAD
     const objectFieldsToMerge: Array<
       keyof Pick<PartialUpdateData, "oneLetterOff" | "anagram" | "rhyme">
     > = ["oneLetterOff", "anagram", "rhyme"];
@@ -184,20 +144,6 @@
             field
           )}" in partialData for "${word}" is not a valid object for merging.`
         );
-=======
-    const objectFieldsToMerge: Array<keyof Pick<PartialUpdateData, 'oneLetterOff' | 'anagram' | 'rhyme'>> =
-      ['oneLetterOff', 'anagram', 'rhyme'];
-
-    for (const field of objectFieldsToMerge) {
-      if (partialData[field] !== undefined && typeof partialData[field] === 'object' && partialData[field] !== null) {
-        // Ensure the target path exists and is an object, or JSON.MERGE will create it.
-        // It's safer to ensure the parent path exists and is an object.
-        // For top-level fields like these, `redis.json.merge(key, '$.field', ...)` works perfectly.
-        await redis.json.merge(key, `$.${String(field)}`, JSON.stringify(partialData[field]));
-        console.log(`Merged "${String(field)}" data for "${word}".`);
-      } else if (partialData[field] !== undefined) {
-         console.warn(`Field "${String(field)}" in partialData for "${word}" is not a valid object for merging.`);
->>>>>>> ef28943a
       }
     }
 
@@ -205,11 +151,11 @@
     return true;
   } catch (err) {
     console.error(`Failed to update word "${word}" in Redis:`, err);
+    console.error(`Failed to update word "${word}" in Redis:`, err);
     return false;
   }
 }
 
-<<<<<<< HEAD
 // NOT COMPLETED YET DO NO USE
 /**
  * Updates multiple word entries in a single, atomic Redis transaction.
@@ -259,47 +205,6 @@
           `$.${String(field)}`,
           JSON.stringify(data[field])
         );
-=======
-
-// NOT COMPLETED YET DO NO USE
-/**
- * Updates multiple word entries in a single, atomic Redis transaction.
- * This is highly efficient for bulk updates.
- *
- * @param {BatchWordUpdate[]} updates - An array of word updates.
- * @returns {Promise<boolean>} True if the transaction was successful, false otherwise.
- */
-export async function updateMultipleWords(updates: BatchWordUpdate[]): Promise<boolean> {
-  if (!updates || updates.length === 0) {
-    console.warn("No updates provided to updateMultipleWords.");
-    return true; 
-  }
-
-  // Start a new transaction pipeline
-  const transaction = redis.multi();
-
-  for (const update of updates) {
-    const { word, data } = update;
-    if (!word || typeof data !== "object" || Object.keys(data).length === 0) {
-      console.warn(`Skipping invalid entry in batch for word: ${word}`);
-      continue;
-    }
-
-    const key = `word:${word.toLowerCase()}`;
-
-    // Queue pronunciation update if provided
-    if (data.pronunciation !== undefined) {
-      transaction.json.set(key, '$.pronunciation', JSON.stringify(data.pronunciation));
-    }
-
-    // Queue merging of object fields (olo, anagram, rhyme)
-    const fieldsToMerge: Array<keyof Pick<PartialUpdateData, 'oneLetterOff' | 'anagram' | 'rhyme'>> =
-      ['oneLetterOff', 'anagram', 'rhyme'];
-      
-    for (const field of fieldsToMerge) {
-      if (data[field] && typeof data[field] === 'object') {
-        transaction.json.merge(key, `$.${String(field)}`, JSON.stringify(data[field]));
->>>>>>> ef28943a
       }
     }
   }
@@ -309,31 +214,18 @@
     // `exec()` sends all queued commands to Redis at once.
     const results = await transaction.exec();
 
-<<<<<<< HEAD
     if (results.some((res) => res[0] !== null)) {
-=======
-    if (results.some(res => res[0] !== null)) {
->>>>>>> ef28943a
       console.error("Some commands in the batch transaction failed:", results);
       // Depending on requirements, you might want more granular error handling here.
       return false;
     }
-<<<<<<< HEAD
 
     console.log(
       `Successfully executed a batch update for ${updates.length} words.`
     );
-=======
-    
-    console.log(`Successfully executed a batch update for ${updates.length} words.`);
->>>>>>> ef28943a
     return true;
   } catch (err) {
     console.error("Failed to execute batch update transaction:", err);
     return false;
   }
-<<<<<<< HEAD
-}
-=======
-}
->>>>>>> ef28943a
+}